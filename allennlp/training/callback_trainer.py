"""
The ``CallbackTrainer`` should be considered experimental code.
Its API may change at any time, and it may disappear altogether.
"""
import logging
import time
import datetime
import functools
import math
from typing import Dict, Optional, List, Union, Any, Iterable
import torch

from allennlp.common import Params
from allennlp.common.checks import parse_cuda_device
from allennlp.common.tqdm import Tqdm
from allennlp.common.util import lazy_groups_of
from allennlp.data.instance import Instance
from allennlp.data.iterators.data_iterator import DataIterator, TensorDict
from allennlp.models.model import Model
from allennlp.nn import util as nn_util
from allennlp.training import util as training_util
from allennlp.training.callbacks.callback import Callback
from allennlp.training.callbacks.callback_handler import CallbackHandler
from allennlp.training.callbacks.events import Events
from allennlp.training.optimizers import Optimizer
from allennlp.training.trainer_pieces import TrainerPieces
from allennlp.training.trainer_base import TrainerBase

logger = logging.getLogger(__name__)


def handle_errors(method):
    @functools.wraps(method)
    def train_and_handle_errors(self: "CallbackTrainer") -> Dict[str, Any]:
        try:
            return method(self)
        except Exception as exc:
            self.exception = exc
            self.handler.fire_event(Events.ERROR)
            raise

    return train_and_handle_errors


@TrainerBase.register("callback")
class CallbackTrainer(TrainerBase):
    def __init__(
        self,
        model: Model,
        training_data: Iterable[Instance],
        iterator: DataIterator,
        optimizer: torch.optim.Optimizer,
        num_epochs: int = 20,
        shuffle: bool = True,
        serialization_dir: Optional[str] = None,
        cuda_device: Union[int, List] = -1,
        callbacks: List[Callback] = None,
    ) -> None:
        """
        A trainer for doing supervised learning. It just takes a labeled dataset
        and a ``DataIterator``, and uses the supplied ``Optimizer`` to learn the weights
        for your model over some fixed number of epochs. It uses callbacks to handle various
        things ancillary to training, like tracking metrics, validation, early stopping,
        logging to tensorboard, and so on.

        It's easy to create your own callbacks; for example, if you wanted to get a Slack
        notification when training finishes. For more complicated variations, you might have
        to create your own subclass, in which case make sure to fire off all the training events.

        Parameters
        ----------
        model : ``Model``, required.
            An AllenNLP model to be optimized. Pytorch Modules can also be optimized if
            their ``forward`` method returns a dictionary with a "loss" key, containing a
            scalar tensor representing the loss function to be optimized.

            If you are training your model using GPUs, your model should already be
            on the correct device. (If you use `Trainer.from_params` this will be
            handled for you.)
        training_data : ``Iterable[Instance]``, required
            The instances that you want to train your model on.
        iterator : ``DataIterator``, required
            The iterator for batching / epoch-ing the instances.
        optimizer : ``torch.nn.Optimizer``, required.
            An instance of a Pytorch Optimizer, instantiated with the parameters of the
            model to be optimized.
        num_epochs : int, optional (default=20)
            Number of training epochs.
        shuffle : bool, optional (default=True)
            Whether to shuffle the instances each epoch.
        serialization_dir : str, optional (default=None)
            Path to directory for saving and loading model files. Models will not be saved if
            this parameter is not passed.
        cuda_device : ``Union[int, List[int]]``, optional (default=-1)
            An integer or list of integers specifying the CUDA device(s) to use. If -1, the CPU is used.
        callbacks : ``List[Callback]``, optional (default=None)
            A list of callbacks that will be called based on training events.
        """
        super().__init__(serialization_dir, cuda_device)

        logger.warning(
            "The CallbackTrainer should be considered 'experimental' code, "
            "and its behavior may change as we use it more and iterate on it."
        )

        # This is all state that the callbacks might want:
        # I am not calling move_to_gpu here, because if the model is
        # not already on the GPU then the optimizer is going to be wrong.
        self.model = model
        self.optimizer = optimizer
        self.validate = False

        # For capturing mid / end-of-epoch metrics
        self.train_metrics: Dict[str, float] = {}
        self.val_metrics: Dict[str, float] = {}
        self.latest_val_metric = 0.0
        self.train_loss = 0.0

        # For capturing overall metrics
        self.metrics: Dict[str, Any] = {}

        self.batch_num_total = 0
        self.batch_group: List[TensorDict] = []
        self.batches_this_epoch = 0

        self.training_batches: Iterable[List[TensorDict]] = ()
        self.num_training_batches = 0

        self.should_stop_early = False
        self.num_epochs = num_epochs

        self.training_start_time = 0.0

        self.last_log = 0.0
        self.epoch_number = 0
        self.batch_grad_norm: Optional[float] = None

        # If you're doing something like gradient accumulation, you might want
        # to modify this during training to treat multiple forward / backward
        # passes as a single "batch".
        self.is_start_of_batch = True
        self.is_end_of_batch = True

        # Similarly, you may want to scale the loss, which you can do by changing this.
        self.loss_scale = 1.0

        self.training_data = training_data
        self.iterator = iterator
        self.shuffle = shuffle
        self.handler = CallbackHandler(callbacks, self)

        # For capturing errors that occur during the train loop.
        self.exception: Optional[Exception] = None

    def generate_training_batches(self):
        """
        Generates one epoch worth of training data. Stores it in trainer instance variables
        so that callbacks can access it.
        """
        num_gpus = len(self._cuda_devices)

        raw_train_generator = self.iterator(self.training_data, num_epochs=1, shuffle=self.shuffle)
        self.training_batches = lazy_groups_of(raw_train_generator, num_gpus)
        self.num_training_batches = math.ceil(
            self.iterator.get_num_batches(self.training_data) / num_gpus
        )

    def batch_loss(self, batch_group: List[TensorDict], for_training: bool) -> torch.Tensor:
        """
        Does a forward pass on the given batches and returns the ``loss`` value in the result.
        If ``for_training`` is `True` also applies regularization penalty.

        This is a method on the trainer so that it can be used both in training and validation
        (which are handled separately).
        """
        if self._multiple_gpu:
            output_dict = training_util.data_parallel(batch_group, self.model, self._cuda_devices)
        else:
            assert len(batch_group) == 1
            batch = batch_group[0]
            batch = nn_util.move_to_device(batch, self._cuda_devices[0])
            output_dict = self.model(**batch)

        try:
            loss = output_dict["loss"]
            if for_training:
                loss += self.model.get_regularization_penalty()
        except KeyError:
            if for_training:
                raise RuntimeError(
                    "The model you are trying to optimize does not contain a"
                    " 'loss' key in the output of model.forward(inputs)."
                )
            loss = None

        return loss

    def train_one_batch_group(self, batch_group: List[TensorDict]) -> str:
        """
        Handles the training for a single batch group.
        Fires off the events BATCH_START, FORWARD, BACKWARD, and BATCH_END.
        """
        if self.is_start_of_batch:
            self.handler.fire_event(Events.BATCH_START)
            self.optimizer.zero_grad()
            self.batches_this_epoch += 1
            self.batch_num_total += 1

        self.handler.fire_event(Events.FORWARD)
        loss = self.batch_loss(batch_group, for_training=True) * self.loss_scale

        if torch.isnan(loss):
            raise ValueError("nan loss encountered")

        loss.backward()
        self.train_loss += loss.item()

        self.handler.fire_event(Events.BACKWARD)

        if self.is_end_of_batch:
            self.optimizer.step()

<<<<<<< HEAD
        # Update the description with the latest metrics
        self.train_metrics = training_util.get_metrics(
            self.model, self.train_loss, self.batches_this_epoch
        )
=======
            # Update the description with the latest metrics
            self.train_metrics = training_util.get_metrics(self.model,
                                                           self.train_loss,
                                                           self.batches_this_epoch)
>>>>>>> 105d9c26

            self.handler.fire_event(Events.BATCH_END)

            return training_util.description_from_metrics(self.train_metrics)
        else:
            return ""

    def train_one_epoch(self) -> None:
        """
        Trains the model for a single epoch.
        Fires off the events EPOCH_START and EPOCH_END,
        and repeatedly calls self.train_one_batch_group().
        """
        self.handler.fire_event(Events.EPOCH_START)

        self.train_loss = 0.0
        # Set the model to "train" mode.
        self.model.train()

        self.last_log = time.time()

        logger.info("Training")
        self.batches_this_epoch = 0

        batch_groups_tqdm = Tqdm.tqdm(self.training_batches, total=self.num_training_batches)

        for self.batch_group in batch_groups_tqdm:
            description = self.train_one_batch_group(self.batch_group)

            if self.is_end_of_batch:
                batch_groups_tqdm.set_description(description, refresh=False)

        self.handler.fire_event(Events.VALIDATE)
        self.handler.fire_event(Events.EPOCH_END)

    @handle_errors
    def train(self) -> Dict[str, Any]:
        """
        Trains the supplied model with the supplied parameters.
        Fires off the events TRAINING_START and TRAINING END,
        and repeatedly calls `self.train_one_epoch()`.
        """
        logger.info("Beginning training.")
        self.handler.fire_event(Events.TRAINING_START)

        self.training_start_time = time.time()
        starting_epoch = self.epoch_number

        for self.epoch_number in range(self.epoch_number, self.num_epochs):
            epoch_start_time = time.time()

            self.generate_training_batches()
            self.train_one_epoch()

            epoch_elapsed_time = time.time() - epoch_start_time
            logger.info("Epoch duration: %s", datetime.timedelta(seconds=epoch_elapsed_time))

            if self.epoch_number < self.num_epochs - 1:
                training_elapsed_time = time.time() - self.training_start_time
                estimated_time_remaining = training_elapsed_time * (
                    (self.num_epochs - starting_epoch)
                    / float(self.epoch_number - starting_epoch + 1)
                    - 1
                )
                formatted_time = str(datetime.timedelta(seconds=int(estimated_time_remaining)))
                logger.info("Estimated training time remaining: %s", formatted_time)

            if self.should_stop_early:
                logger.info("Ran out of patience.  Stopping training.")
                break

        self.handler.fire_event(Events.TRAINING_END)

        return self.metrics

    # Requires custom from_params.
    @classmethod
    def from_params(  # type: ignore
        cls,
        params: Params,
        serialization_dir: str,
        recover: bool = False,
        cache_directory: str = None,
        cache_prefix: str = None,
    ) -> "CallbackTrainer":
        pieces = TrainerPieces.from_params(
            params, serialization_dir, recover, cache_directory, cache_prefix
        )
        model = pieces.model
        params = pieces.params
        validation_iterator = pieces.validation_iterator or pieces.iterator

        shuffle = params.pop_bool("shuffle", True)
        num_epochs = params.pop_int("num_epochs", 20)
        cuda_device = parse_cuda_device(params.pop("cuda_device", -1))

        if isinstance(cuda_device, list):
            model_device = cuda_device[0]
        else:
            model_device = cuda_device
        if model_device >= 0:
            # Moving model to GPU here so that the optimizer state gets constructed on
            # the right device.
            model = model.cuda(model_device)

        parameters = [[n, p] for n, p in model.named_parameters() if p.requires_grad]
        optimizer = Optimizer.from_params(parameters, params.pop("optimizer"))

        callbacks_params = params.pop("callbacks", [])
        callbacks: List[Callback] = [
            Callback.from_params(
                params=callback_params,
                model=model,
                optimizer=optimizer,
                instances=pieces.train_dataset,
                iterator=pieces.iterator,
                shuffle=shuffle,
                validation_data=pieces.validation_dataset,
                validation_iterator=validation_iterator,
                serialization_dir=serialization_dir,
            )
            for callback_params in callbacks_params
        ]

        params.assert_empty(cls.__name__)
        return cls(
            model,
            pieces.train_dataset,
            pieces.iterator,
            optimizer,
            num_epochs=num_epochs,
            shuffle=shuffle,
            serialization_dir=serialization_dir,
            cuda_device=cuda_device,
            callbacks=callbacks,
        )<|MERGE_RESOLUTION|>--- conflicted
+++ resolved
@@ -220,17 +220,10 @@
         if self.is_end_of_batch:
             self.optimizer.step()
 
-<<<<<<< HEAD
-        # Update the description with the latest metrics
-        self.train_metrics = training_util.get_metrics(
-            self.model, self.train_loss, self.batches_this_epoch
-        )
-=======
             # Update the description with the latest metrics
             self.train_metrics = training_util.get_metrics(self.model,
                                                            self.train_loss,
                                                            self.batches_this_epoch)
->>>>>>> 105d9c26
 
             self.handler.fire_event(Events.BATCH_END)
 
